--- conflicted
+++ resolved
@@ -117,16 +117,12 @@
 
     # Inherit global config into experiment config:
     experiment = global_config
-<<<<<<< HEAD
 
     # Merge experiment settings into the global configuration.
     # This allows an experiment yaml to override the settings in the .runx
     if hasattr(args, 'exp_yml'):
-        exp_config = yaml.load(open(args.exp_yml), Loader=yaml.FullLoader)
-=======
-    if args_exp_yml is not None:
-        exp_config = yaml.load(open(args_exp_yml), Loader=yaml.SafeLoader)
->>>>>>> 5931ebbf
+        exp_config = yaml.load(open(args.exp_yml), Loader=yaml.SafeLoader)
+
         for k, v in exp_config.items():
             if k in experiment:
                 experiment.update(v)
